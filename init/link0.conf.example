# Set up shell-like variables
# Lines starting with '#' are comments.

<<<<<<< HEAD
# $$$$$$\                                 $$\
# \_$$  _|                                $$ |
#   $$ |  $$$$$$$\   $$$$$$\  $$\   $$\ $$$$$$\
#   $$ |  $$  __$$\ $$  __$$\ $$ |  $$ |\_$$  _|
#   $$ |  $$ |  $$ |$$ /  $$ |$$ |  $$ |  $$ |
#   $$ |  $$ |  $$ |$$ |  $$ |$$ |  $$ |  $$ |$$\
# $$$$$$\ $$ |  $$ |$$$$$$$  |\$$$$$$  |  \$$$$  |
# \______|\__|  \__|$$  ____/  \______/    \____/
#                   $$ |
#                   $$ |
#                   \__|
#
# Settings depend on type of input plugin.
# For DPDK, skip to the related section and leave INPUT[*] array commented.
#
# For PCAP / NDP / raw, create a list of activated input plugins (arguments for -i parameter).
#
#   Specify the array of input plugins with arguments using INPUT[], indexes (subscripts) must be unique.
#
# See `ipfixprobe --help input` for more information

# Example of PCAP:
#
#INPUT[0]="pcap;ifc=eno2"

# Example of NDP:
#
#INPUT[0]="ndp;dev=/dev/nfb0:0"
#INPUT[1]="ndp;dev=/dev/nfb0:1"

# Example of raw:
#
#INPUT[0]="raw;ifc=eno2"
=======
# Use DPDKARGS to specify DPDK related arguments (other ipfixprobe arguments
# are passed after  "--")
# WARNING - this does not work with non-DPDK version of ipfixprobe,
# which does not know such arguments! So this should be commented out.

# DDPKARGS="-c 0x1 -a 0000:00:06.1"

# List of activated input plugins (arguments for -i parameter)
#   Specify array of input plugins with arguments using INPUT[], indexes (subscripts) must be unique
INPUT[0]="ndp;dev=/dev/nfb0:0"
INPUT[1]="ndp;dev=/dev/nfb0:1"
>>>>>>> e471b6c9

# Other examples:
#
# INPUT[0]="dpdk;p=0;q=16;i=0"

# INPUT[0]="raw;i=wlo1"

# INPUT[0]="pcap;i=wlo1"

# or specify inputs using loop
# for i in `seq 0 15`; do
# INPUT[$i]="ndp;dev=/dev/nfb0:$i"
# done

#===================================================
# DPDK input plugin settings
# --------------------------------------------------
#
# It is recommended to use either DPDK or NDP.
#
# Enable USE_DPDK input by setting USE_DPDK=1:

#USE_DPDK=1

# Set PCIe address in the format <[domain:]bus:devid.func> for example:

#DPDK_DEVICE=0000:43:00.0

# Set CPU mask:

#DPDK_CPUMASK=0x1

# Set network device port:

#DPDK_PORT=0

# Set number of parallel queues (RSS feature)

#DPDK_QUEUES_COUNT=8

#===================================================

# $$$$$$$\                                                              $$\
# $$  __$$\                                                             \__|
# $$ |  $$ | $$$$$$\   $$$$$$\   $$$$$$$\  $$$$$$\   $$$$$$$\  $$$$$$$\ $$\ $$$$$$$\   $$$$$$\
# $$$$$$$  |$$  __$$\ $$  __$$\ $$  _____|$$  __$$\ $$  _____|$$  _____|$$ |$$  __$$\ $$  __$$\
# $$  ____/ $$ |  \__|$$ /  $$ |$$ /      $$$$$$$$ |\$$$$$$\  \$$$$$$\  $$ |$$ |  $$ |$$ /  $$ |
# $$ |      $$ |      $$ |  $$ |$$ |      $$   ____| \____$$\  \____$$\ $$ |$$ |  $$ |$$ |  $$ |
# $$ |      $$ |      \$$$$$$  |\$$$$$$$\ \$$$$$$$\ $$$$$$$  |$$$$$$$  |$$ |$$ |  $$ |\$$$$$$$ |
# \__|      \__|       \______/  \_______| \_______|\_______/ \_______/ \__|\__|  \__| \____$$ |
#                                                                                     $$\   $$ |
#                                                                                     \$$$$$$  |
#                                                                                      \______/
#
# List of activated process plugins (arguments for -p parameter), to skip plugins, use "basic" only:
# PROCESS=(basic)
#
# See `ipfixprobe -h process` for the list of available plugins.
#
PROCESS=(pstats tls http ssdp "dnssd;txt")

#
# $$$$$$$$\ $$\                                $$$$$$\                      $$\
# $$  _____|$$ |                              $$  __$$\                     $$ |
# $$ |      $$ | $$$$$$\  $$\  $$\  $$\       $$ /  \__| $$$$$$\   $$$$$$$\ $$$$$$$\   $$$$$$\
# $$$$$\    $$ |$$  __$$\ $$ | $$ | $$ |      $$ |       \____$$\ $$  _____|$$  __$$\ $$  __$$\
# $$  __|   $$ |$$ /  $$ |$$ | $$ | $$ |      $$ |       $$$$$$$ |$$ /      $$ |  $$ |$$$$$$$$ |
# $$ |      $$ |$$ |  $$ |$$ | $$ | $$ |      $$ |  $$\ $$  __$$ |$$ |      $$ |  $$ |$$   ____|
# $$ |      $$ |\$$$$$$  |\$$$$$\$$$$  |      \$$$$$$  |\$$$$$$$ |\$$$$$$$\ $$ |  $$ |\$$$$$$$\
# \__|      \__| \______/  \_____\____/        \______/  \_______| \_______|\__|  \__| \_______|
#
#
# Size of flow cache, exponent to the power of two
CACHE_SIZE=17

# Active and inactive timeout in seconds
ACTIVE_TIMEOUT=300
INACTIVE_TIMEOUT=65

#
#  $$$$$$\              $$\                           $$\
# $$  __$$\             $$ |                          $$ |
# $$ /  $$ |$$\   $$\ $$$$$$\    $$$$$$\  $$\   $$\ $$$$$$\
# $$ |  $$ |$$ |  $$ |\_$$  _|  $$  __$$\ $$ |  $$ |\_$$  _|
# $$ |  $$ |$$ |  $$ |  $$ |    $$ /  $$ |$$ |  $$ |  $$ |
# $$ |  $$ |$$ |  $$ |  $$ |$$\ $$ |  $$ |$$ |  $$ |  $$ |$$\
#  $$$$$$  |\$$$$$$  |  \$$$$  |$$$$$$$  |\$$$$$$  |  \$$$$  |
#  \______/  \______/    \____/ $$  ____/  \______/    \____/
#                               $$ |
#                               $$ |
#                               \__|
#
# The following variables set IPFIX output.
#
# Link / ODID identifier
LINK=0

# Direction / interface identifier
DIR=0

# Address and port of the IPFIX collector
HOST=127.0.0.1
PORT=4739

# Use UDP yes/no? (instead of TCP)
UDP=yes
<|MERGE_RESOLUTION|>--- conflicted
+++ resolved
@@ -1,7 +1,6 @@
 # Set up shell-like variables
 # Lines starting with '#' are comments.
 
-<<<<<<< HEAD
 # $$$$$$\                                 $$\
 # \_$$  _|                                $$ |
 #   $$ |  $$$$$$$\   $$$$$$\  $$\   $$\ $$$$$$\
@@ -35,19 +34,6 @@
 # Example of raw:
 #
 #INPUT[0]="raw;ifc=eno2"
-=======
-# Use DPDKARGS to specify DPDK related arguments (other ipfixprobe arguments
-# are passed after  "--")
-# WARNING - this does not work with non-DPDK version of ipfixprobe,
-# which does not know such arguments! So this should be commented out.
-
-# DDPKARGS="-c 0x1 -a 0000:00:06.1"
-
-# List of activated input plugins (arguments for -i parameter)
-#   Specify array of input plugins with arguments using INPUT[], indexes (subscripts) must be unique
-INPUT[0]="ndp;dev=/dev/nfb0:0"
-INPUT[1]="ndp;dev=/dev/nfb0:1"
->>>>>>> e471b6c9
 
 # Other examples:
 #

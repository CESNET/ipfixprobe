--- conflicted
+++ resolved
@@ -18,11 +18,8 @@
 	phists.sh \
 	wg.sh \
 	ssadetector.sh \
-<<<<<<< HEAD
-	vlan.sh
-=======
+	vlan.sh \
 	nettisa.sh
->>>>>>> 078207e3
 
 if WITH_QUIC
 TESTS+=\
@@ -74,11 +71,8 @@
 	reference/wg \
 	reference/quic \
 	reference/ssadetector \
-<<<<<<< HEAD
-	reference/vlan
-=======
+	reference/vlan \
 	reference/nettisa
->>>>>>> 078207e3
 
 clean-local:
 	rm -rf output